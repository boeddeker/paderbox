import numpy as np
from typing import Optional

import paderbox as pb
from .beamformer import *
from paderbox.utils.numpy_utils import morph
from paderbox.math.correlation import covariance
from scipy.signal import lfilter


def get_pca_rank_one_estimate(covariance_matrix, **atf_kwargs):
    """
    Estimates the matrix as the outer product of the dominant eigenvector.
    """
    # Calculate eigenvals/vecs
    a = get_pca_vector(covariance_matrix, **atf_kwargs)
    cov_rank1 = np.einsum('...d,...D->...dD', a, a.conj())
    scale = np.trace(covariance_matrix, axis1=-1, axis2=-2) / np.trace(
        cov_rank1, axis1=-1, axis2=-2)
    return scale[..., None, None] * cov_rank1


def _get_gev_atf_vector(
        covariance_matrix,
        noise_covariance_matrix,
        **gev_kwargs
):
    """
    Get the dominant generalized eigenvector
    """
    w = get_gev_vector(covariance_matrix, noise_covariance_matrix,
                       **gev_kwargs)
    return np.einsum('...dD,...D->...d', covariance_matrix, w)


def get_gev_rank_one_estimate(
        covariance_matrix,
        noise_covariance_matrix,
        **gev_kwargs,
):
    """
    Estimates the matrix as the outer product of the generalized eigenvector.
    """
    a = _get_gev_atf_vector(
        covariance_matrix, noise_covariance_matrix, **gev_kwargs
    )
    cov_rank1 = np.einsum('...d,...D->...dD', a, a.conj())
    scale = np.trace(covariance_matrix, axis1=-1, axis2=-2)
    scale /= np.trace(cov_rank1, axis1=-1, axis2=-2)
    return scale[..., None, None] * cov_rank1


def _get_atf_vector(
        atf_type,
        target_psd_matrix,
        noise_psd_matrix,
        **atf_kwargs
):
    if atf_type == 'pca':
        return get_pca_vector(target_psd_matrix, **atf_kwargs)
    elif atf_type == 'scaled_gev_atf':
        # this atf type is called scaled_gev_atf to clarify that it is not
        # a gev beamforming vector but a scaled atf estimated using the same
        # projection used in the GEV Cholesky decomposition
        return _get_gev_atf_vector(
            target_psd_matrix,
            noise_psd_matrix,
            **atf_kwargs,
        )
    else:
        raise ValueError(atf_type, 'use either pca or scaled_gev_atf')


def _get_rank_1_approximation(
        atf_type,
        target_psd_matrix,
        noise_psd_matrix,
        **atf_kwargs
):
    if atf_type == 'rank1_pca':
        return get_pca_rank_one_estimate(target_psd_matrix, **atf_kwargs)
    elif atf_type == 'rank1_gev':
        return get_gev_rank_one_estimate(
            target_psd_matrix, noise_psd_matrix, **atf_kwargs)
    else:
        raise ValueError(atf_type, 'use either rank1_pca or rank1_gev')


def _get_response_vector(source_index, num_sources, epsilon=0.):
        response_vector = pb.utils.numpy_utils.labels_to_one_hot(
            np.array(source_index),
            num_sources,
            dtype=np.float64
        )
        response_vector = np.clip(response_vector, epsilon, 1.)
        return response_vector


def get_bf_vector(
        beamformer,
        target_psd_matrix,
        noise_psd_matrix=None,
        **bf_kwargs
):
    """
    # ToDo: how do we use the lcmv beamformer in this context?
     Wrapper for all beamformer
    Args:
        beamformer: string defining the kind of beamforming vector.
            Different steps of the beamforming vector estimation have to be
            separated with a ´+´ e.g. ´rank1_gev+mvdr_souden+ban´
        target_psd_matrix: `Array` of shape (..., sensor, sensor)
            with the covariance statistics for the target signal.
        noise_psd_matrix: `Array` of shape (..., sensor, sensor)
            with the covariance statistics for the interference signal.
        **bf_kwargs: option for the beamformer estimation
            if necessary, options for atf vector estimation may be added to
            the bf_kwargs under the key atf_kwargs. If no atf kwargs are
            added the code falls back to the defaults.

    Returns: beamforming vector

    """
    assert 'lcmv' not in beamformer, (
        'Since the LCMV beamformer and its variants sufficiently differ from '
        'all other beamforming approaches, we provide a separate wrapper '
        'function `get_multi_source_bf_vector()`.'
    )
    assert isinstance(beamformer, str), beamformer

    if beamformer.endswith('+ban'):
        ban = True
<<<<<<< HEAD
        beamformer_core = beamformer[:-len('+ban')]
=======
        beamformer = beamformer.replace('+ban', '')
>>>>>>> 9fd69710
    else:
        ban = False
        beamformer_core = beamformer

    if beamformer_core == 'pca':
        beamforming_vector = get_pca_vector(target_psd_matrix, **bf_kwargs)
    elif beamformer_core in ['pca+mvdr', 'scaled_gev_atf+mvdr']:
        atf, _ = beamformer_core.split('+')
        atf_vector = _get_atf_vector(
            atf, target_psd_matrix,
            noise_psd_matrix,
            **bf_kwargs.pop('atf_kwargs', {})
        )
        beamforming_vector = get_mvdr_vector(atf_vector, noise_psd_matrix)
    elif beamformer_core in [
        'mvdr_souden',
        'rank1_pca+mvdr_souden',
        'rank1_gev+mvdr_souden',
    ]:
        if not beamformer_core == 'mvdr_souden':
            rank1_type, _ = beamformer_core.split('+')
            target_psd_matrix = _get_rank_1_approximation(
                rank1_type,
                target_psd_matrix,
                noise_psd_matrix,
                **bf_kwargs.pop('atf_kwargs', {})
            )
        beamforming_vector = get_mvdr_vector_souden(
            target_psd_matrix,
            noise_psd_matrix,
            **bf_kwargs,
        )
    elif beamformer_core in ['gev', 'rank1_pca+gev', 'rank1_gev+gev']:
        # rank1_gev+gev is not supported since it should no differ from gev
        if not beamformer_core == 'gev':
            rank1_type, _ = beamformer_core.split('+')
            target_psd_matrix = _get_rank_1_approximation(
                rank1_type,
                target_psd_matrix,
                noise_psd_matrix,
                **bf_kwargs.pop('atf_kwargs', {})
            )
        beamforming_vector = get_gev_vector(
            target_psd_matrix,
            noise_psd_matrix,
            **bf_kwargs,
        )
    elif beamformer_core in ['wmwf', 'rank1_pca+wmwf', 'rank1_gev+wmwf']:
        if not beamformer_core == 'wmwf':
            rank1_type, _ = beamformer_core.split('+')
            target_psd_matrix = _get_rank_1_approximation(
                rank1_type,
                target_psd_matrix,
                noise_psd_matrix,
                **bf_kwargs.pop('atf_kwargs', {})
            )
        beamforming_vector = get_wmwf_vector(
            target_psd_matrix,
            noise_psd_matrix,
            **bf_kwargs,
        )
    else:
        raise ValueError(
            f'Could not find implementation for {beamformer_core}.\n'
            f'Original call contained {beamformer}.'
        )

    if ban:
        beamforming_vector = blind_analytic_normalization(
            beamforming_vector,
            noise_psd_matrix
        )

    return beamforming_vector


def get_multi_source_bf_vector(
        beamformer: str,
        target_psd_matrix: np.array,
        interference_psd_matrix: np.array,
        noise_psd_matrix: np.array,
        source_index: int,
        epsilon: float = 0.,
        *,
        denominator_matrix_for_atf: Optional[str]=None,
        denominator_matrix_for_bf: str,
        denominator_matrix_for_ban: Optional[str]=None,
        **bf_kwargs
):
    """Wrapper for LCMV and friends.

    This wrapper has a similar interface as `get_bf_vector()`.

    Args:
        beamformer:
        target_psd_matrix: Shape (K, F, D, D)
        interference_psd_matrix: Shape (K, F, D, D)
        noise_psd_matrix: Shape (F, D, D)
        source_index: Int in {0, ... K - 1}.
        epsilon: Sharon Gannot recommends values larger than zero to avoid
            over-suppression of the interference speaker. You may want to
            compare this to zero-forcing equalizer in our EDK lectures.
        denominator_matrix_for_atf: Either 'noise' or 'interference'.
        denominator_matrix_for_bf: Either 'noise' or 'interference'.
        denominator_matrix_for_ban: Either 'noise' or 'interference'.
        **bf_kwargs:

    Returns:

    """
    k = source_index
    K = target_psd_matrix.shape[0]

    assert isinstance(beamformer, str), beamformer

    if beamformer.endswith('+ban'):
        ban = True
<<<<<<< HEAD
        beamformer_core = beamformer[:-len('+ban')]
=======
        beamformer = beamformer.replace('+ban', '')
>>>>>>> 9fd69710
    else:
        ban = False
        beamformer_core = beamformer

    if beamformer_core in ['pca+lcmv', 'scaled_gev_atf+lcmv']:
        if beamformer_core == 'pca+lcmv':
            assert denominator_matrix_for_atf is None, \
                denominator_matrix_for_atf
        else:
            if denominator_matrix_for_atf == 'noise':
                denominator_matrix_for_atf \
                    = np.repeat(noise_psd_matrix, K, axis=0)
            elif denominator_matrix_for_atf == 'interference':
                denominator_matrix_for_atf = interference_psd_matrix
            else:
                raise ValueError(denominator_matrix_for_atf)

        atf, _ = beamformer_core.split('+')
        atf_vector = _get_atf_vector(
            atf,
            target_psd_matrix,
            denominator_matrix_for_atf,
            **bf_kwargs.pop('atf_kwargs', {})
        )

        if denominator_matrix_for_bf == 'noise':
            denominator_matrix_for_bf = noise_psd_matrix
        elif denominator_matrix_for_bf == 'interference':
            denominator_matrix_for_bf = interference_psd_matrix[k, :, :, :]
        else:
            raise ValueError(denominator_matrix_for_bf)

        response_vector = _get_response_vector(
            source_index=source_index,
            num_sources=target_psd_matrix.shape[0],
            epsilon=epsilon,
        )

        beamforming_vector = get_lcmv_vector(
            atf_vectors=atf_vector,
            response_vector=response_vector,
            noise_psd_matrix=denominator_matrix_for_bf,
        )
    elif beamformer_core in [
        'lcmv_souden',
        'rank1_pca+lcmv_souden',
        'rank1_gev+lcmv_souden',
    ]:
        raise NotImplementedError(
            f'All Souden LCMV variants not yet implemented: {beamformer_core}'
        )
    else:
        raise ValueError(
            f'Could not find implementation for {beamformer_core}.\n'
            f'Original call contained {beamformer}.'
        )

    if ban:
        if denominator_matrix_for_ban == 'noise':
            denominator_matrix_for_ban = noise_psd_matrix
        elif denominator_matrix_for_ban == 'interference':
            denominator_matrix_for_ban = interference_psd_matrix[k, :, :, :]
        else:
            raise ValueError(denominator_matrix_for_ban)

        beamforming_vector = blind_analytic_normalization(
            beamforming_vector,
            denominator_matrix_for_ban,
        )
    else:
        assert denominator_matrix_for_ban is None, denominator_matrix_for_ban

    return beamforming_vector


def get_multi_source_bf_vector_from_masks(
        observation_stft,
        mask,
        method,
        lcmv_denominator_matrix_for_atf,
        lcmv_denominator_matrix_for_bf,
        lcmv_denominator_matrix_for_ban,
        lcmv_epsilon=None,
):
    """

    Args:
        observation_stft: Shape (F, T, D)
        mask: Shape (F, K, T)
        method: Strings. See `get_bf_vector()`.
        lcmv_denominator_matrix_for_atf:
        lcmv_denominator_matrix_for_bf:
        lcmv_denominator_matrix_for_ban:
        lcmv_epsilon: None or float scalar

    Returns: Beamforming vector with shape (F, K, D)

    """
    F, T, D = observation_stft.shape
    _, K, _ = mask.shape
    np.testing.assert_equal(mask.shape[0], observation_stft.shape[0])
    np.testing.assert_equal(mask.shape[2], observation_stft.shape[1])

    # Sums up all other masks (all masks but mask k).
    interference_mask = np.stack(
        [np.sum(np.delete(mask, k, axis=1), axis=1) for k in range(K)],
        axis=1
    )
    np.testing.assert_equal(mask.shape, interference_mask.shape)

    mask = np.clip(mask, 1e-10, 1)
    interference_mask = np.clip(interference_mask, 1e-10, 1)

    target_psd \
        = pb.speech_enhancement.beamformer.get_power_spectral_density_matrix(
            morph('ftd->fdt', observation_stft),
            morph('fkt->fkt', mask)
        )
    interference_psd \
        = pb.speech_enhancement.beamformer.get_power_spectral_density_matrix(
            morph('ftd->fdt', observation_stft),
            morph('fkt->fkt', interference_mask)
        )
    np.testing.assert_equal(target_psd.shape, (F, K, D, D))
    np.testing.assert_equal(interference_psd.shape, (F, K, D, D))

    if 'lcmv' in method.split('+'):
        # Assumes that the noise class is the last one.
        beamforming_vector = np.stack(list(
            pb.speech_enhancement.get_multi_source_bf_vector(
                method,
                target_psd_matrix=morph('fkdD->kfdD', target_psd),
                interference_psd_matrix=morph('fkdD->kfdD', interference_psd),
                noise_psd_matrix=target_psd[:, -1, :, :],
                source_index=k,
                epsilon=lcmv_epsilon,
                denominator_matrix_for_atf=lcmv_denominator_matrix_for_atf,
                denominator_matrix_for_bf=lcmv_denominator_matrix_for_bf,
                denominator_matrix_for_ban=lcmv_denominator_matrix_for_ban,
            ) for k in range(K - 1)
        ), axis=1)

        value = np.max(np.abs(beamforming_vector))
        if value > 1e10:
            import warnings
            warnings.warn(
                'You seem to have encountered instabilities: '
                f'np.max(np.abs(beamforming_vector)) = {value}'
            )
    else:
        beamforming_vector = np.stack(list(
            pb.speech_enhancement.get_single_source_bf_vector(
                method,
                target_psd_matrix=target_psd[:, k, :, :],
                noise_psd_matrix=interference_psd[:, k, :, :],
            ) for k in range(K)
        ), axis=1)

    return beamforming_vector


def block_online_beamforming(
        observation,
        target_mask,
        noise_mask,
        *,
        block_size=5,
        target_psd_init=None,
        noise_psd_init=None,
        beamformer='mvdr_souden',
        target_decay_factor=0.95,
        noise_decay_factor=0.95,
        noise_psd_normalization=False,
        eps=1e-10,
        return_bf_vector=False,
        **beamformer_kwargs
):

    """
    :param observation: Observed signal
        with shape (..., bins, sensors, frames)
    :param target_mask: Target mask
        with shape (..., bins, frames)
    :param noise_mask: Noise mask
        with shape(..., bins, frames)
    :param block_size:
    :param target_psd_init: Target PSD matrix initalization
        with shape (..., bins, sensors, sensors)
    :param noise_psd_init: Noise PSD matrix initialization
        with shape (..., bins, sensors, sensors)
    :param beamformer: name of the beamformer used
    :param target_decay_factor:
    :param noise_decay_factor:
    :param noise_psd_normalization:
    :param eps:
    :param return_bf_vector:
    :param beamformer_kwargs:
    :return:
    """
    # split the inputs to segments of block_size
    shape = observation.shape
    ndims = observation.ndim
    assert len(shape) >= 3
    padding = (observation.ndim - 1) * [[0, 0]] + [
        [0, block_size - shape[-1] % block_size]]
    observation = np.pad(observation, padding, 'constant')
    observation = morph('...t*b->t...b', observation, b=block_size)
    target_mask = np.pad(target_mask, padding[1:], 'constant')
    target_mask = morph('...t*b->t...b', target_mask, b=block_size)
    noise_mask = np.pad(noise_mask, padding[1:], 'constant')
    noise_mask = morph('...t*b->t...b', noise_mask, b=block_size)
    target_psd = covariance(observation, target_mask, normalize=False,
                            force_hermitian=True)
    noise_psd = covariance(observation, noise_mask,
                           normalize=noise_psd_normalization)
    if target_psd_init is None:
        target_psd_init = np.zeros_like(target_psd[0])
    if noise_psd_init is None:
        noise_psd_init = np.zeros_like(noise_psd[0])
        noise_psd_init += np.reshape(
            eps * np.eye(shape[-2], dtype=noise_psd.dtype),
            (ndims-2) * [1] + [shape[-2], shape[-2]]
        )
    updated_target_psd = np.concatenate(
        [target_psd_init[None], target_psd], axis=0
    )
    updated_noise_psd = np.concatenate(
        [noise_psd_init[None] / (1 - noise_decay_factor), noise_psd], axis=0
    )
    unbiased_noise_psd = lfilter([noise_decay_factor],
                                 [1., -noise_decay_factor],
                                 updated_noise_psd, axis=0)[1:]
    unbiased_targed_psd = lfilter([target_decay_factor],
                                  [1., -target_decay_factor],
                                  updated_target_psd, axis=0)[1:]
    unbiased_noise_psd = unbiased_noise_psd / (
        1-noise_decay_factor**np.reshape(
            np.arange(1, noise_psd.shape[0]+1), ([-1] + ndims*[1])
        ))
    unbiased_targed_psd = unbiased_targed_psd / (
        1 - target_decay_factor ** np.reshape(
            np.arange(1, target_psd.shape[0]+1), ([-1] + ndims*[1])
        ))
    unbiased_noise_psd = condition_covariance(unbiased_noise_psd, 1e-10)
    bf_vector = get_bf_vector(
        beamformer,
        unbiased_targed_psd.reshape(-1, shape[-2], shape[-2]),
        unbiased_noise_psd.reshape(-1, shape[-2], shape[-2]),
        **beamformer_kwargs
    )
    bf_vector = bf_vector.reshape(observation.shape[:-1])
    cleaned = apply_beamforming_vector(bf_vector, observation)
    if return_bf_vector:
        bf_vector = np.repeat(bf_vector[..., None], block_size, axis=-1)
        return np.swapaxes(
            morph('t...b->...t*b', cleaned)[..., :shape[-1]],
            axis1=-1, axis2=-2
        ), morph('t...b->...t*b', bf_vector)[..., :shape[-1]],
    else:
        return np.swapaxes(
            morph('t...b->...t*b', cleaned)[..., :shape[-1]],
            axis1=-1, axis2=-2
        )<|MERGE_RESOLUTION|>--- conflicted
+++ resolved
@@ -130,11 +130,7 @@
 
     if beamformer.endswith('+ban'):
         ban = True
-<<<<<<< HEAD
         beamformer_core = beamformer[:-len('+ban')]
-=======
-        beamformer = beamformer.replace('+ban', '')
->>>>>>> 9fd69710
     else:
         ban = False
         beamformer_core = beamformer
@@ -252,11 +248,7 @@
 
     if beamformer.endswith('+ban'):
         ban = True
-<<<<<<< HEAD
         beamformer_core = beamformer[:-len('+ban')]
-=======
-        beamformer = beamformer.replace('+ban', '')
->>>>>>> 9fd69710
     else:
         ban = False
         beamformer_core = beamformer
