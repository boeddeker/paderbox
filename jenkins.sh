#!/usr/bin/env bash

# Set Paths
CUDA_PATH=/usr/local/cuda-6.5
LD_LIBRARY_PATH=$CUDA_PATH/lib64:${LD_LIBRARY_PATH}
PATH=/net/ssd/software/anaconda/envs/py3k_jenkins/bin:$CUDA_PATH/bin:$PATH
export PATH
export LD_LIBRARY_PATH

# enable matlab tests
TEST_MATLAB=true
export TEST_MATLAB

# Refresh toolbox
/usr/bin/yes | pip uninstall nt || true
/usr/bin/yes | pip install --user . || true

# Update chainer
/usr/bin/yes | pip install --user --upgrade ./chainer/ || true

# Unittets
<<<<<<< HEAD
nosetests --with-xunit --all-modules --with-coverage --cover-package=nt || true
=======
nosetests --with-xunit --with-coverage --no-skip --cover-package=nt || true
>>>>>>> 8025fc15

# Export coverage
python -m coverage xml --include=nt* || true

# Pylint tests
/net/ssd/software/anaconda/envs/py3k_jenkins/bin/pylint --rcfile=pylint.cfg -f parseable nt || true
make --directory=doc html || true

# Store pip packages
pip freeze > pip.txt || true

# Uninstall packages
/usr/bin/yes | pip uninstall chainer || true
/usr/bin/yes | pip uninstall nt || true<|MERGE_RESOLUTION|>--- conflicted
+++ resolved
@@ -19,11 +19,7 @@
 /usr/bin/yes | pip install --user --upgrade ./chainer/ || true
 
 # Unittets
-<<<<<<< HEAD
-nosetests --with-xunit --all-modules --with-coverage --cover-package=nt || true
-=======
-nosetests --with-xunit --with-coverage --no-skip --cover-package=nt || true
->>>>>>> 8025fc15
+nosetests --with-xunit --with-coverage --cover-package=nt || true
 
 # Export coverage
 python -m coverage xml --include=nt* || true
